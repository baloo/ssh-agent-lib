use async_trait::async_trait;
use byteorder::{BigEndian, ReadBytesExt};
use futures::{SinkExt, TryStreamExt};
use log::{error, info};
use ssh_encoding::{Decode, Encode};
use tokio::io::{AsyncRead, AsyncWrite};
#[cfg(windows)]
use tokio::net::windows::named_pipe::{NamedPipeServer, ServerOptions};
use tokio::net::{TcpListener, TcpStream};
#[cfg(unix)]
use tokio::net::{UnixListener, UnixStream};
use tokio_util::bytes::{Buf, BufMut, BytesMut};
use tokio_util::codec::{Decoder, Encoder, Framed};

use std::fmt;
use std::io;
use std::marker::Unpin;
use std::mem::size_of;

use super::error::AgentError;
use super::proto::{message::Message, ProtoError};

#[derive(Debug)]
pub struct MessageCodec;

impl Decoder for MessageCodec {
    type Item = Message;
    type Error = AgentError;

    fn decode(&mut self, src: &mut BytesMut) -> Result<Option<Self::Item>, Self::Error> {
        let mut bytes = &src[..];

        if bytes.len() < size_of::<u32>() {
            return Ok(None);
        }

        let length = bytes.read_u32::<BigEndian>()? as usize;

        if bytes.len() < length {
            return Ok(None);
        }

<<<<<<< HEAD
        //use std::io::Write;
        //let name = uuid::Uuid::new_v4().to_string();
        //eprintln!("Capturing request into {name}");
        //let mut file = std::fs::File::create(&name)?;
        //file.write_all(bytes)?;
        //drop(file);

=======
>>>>>>> e2b879ac
        let message: Message = Message::decode(&mut bytes)?;
        src.advance(size_of::<u32>() + length);
        Ok(Some(message))
    }
}

impl Encoder<Message> for MessageCodec {
    type Error = AgentError;

    fn encode(&mut self, item: Message, dst: &mut BytesMut) -> Result<(), Self::Error> {
        let mut bytes = Vec::new();

        let len = item.encoded_len().unwrap() as u32;
        len.encode(&mut bytes).map_err(ProtoError::SshEncoding)?;

        item.encode(&mut bytes).map_err(ProtoError::SshEncoding)?;
        dst.put(&*bytes);

        Ok(())
    }
}

#[async_trait]
pub trait ListeningSocket {
    type Stream: fmt::Debug + AsyncRead + AsyncWrite + Send + Unpin + 'static;

    async fn accept(&mut self) -> io::Result<Self::Stream>;
}

#[cfg(unix)]
#[async_trait]
impl ListeningSocket for UnixListener {
    type Stream = UnixStream;
    async fn accept(&mut self) -> io::Result<Self::Stream> {
        UnixListener::accept(self).await.map(|(s, _addr)| s)
    }
}

#[async_trait]
impl ListeningSocket for TcpListener {
    type Stream = TcpStream;
    async fn accept(&mut self) -> io::Result<Self::Stream> {
        TcpListener::accept(self).await.map(|(s, _addr)| s)
    }
}

#[cfg(windows)]
#[derive(Debug)]
pub struct NamedPipeListener(NamedPipeServer, std::ffi::OsString);

#[cfg(windows)]
impl NamedPipeListener {
    pub fn new(pipe: std::ffi::OsString) -> std::io::Result<Self> {
        Ok(NamedPipeListener(
            ServerOptions::new()
                .first_pipe_instance(true)
                .create(&pipe)?,
            pipe,
        ))
    }
}

#[cfg(windows)]
#[async_trait]
impl ListeningSocket for NamedPipeListener {
    type Stream = NamedPipeServer;
    async fn accept(&mut self) -> io::Result<Self::Stream> {
        self.0.connect().await?;
        Ok(std::mem::replace(
            &mut self.0,
            ServerOptions::new().create(&self.1)?,
        ))
    }
}

#[async_trait]
pub trait Session: 'static + Sync + Send + Sized {
    async fn handle(&mut self, message: Message) -> Result<Message, Box<dyn std::error::Error>>;

    async fn handle_socket<S>(
        &mut self,
        mut adapter: Framed<S::Stream, MessageCodec>,
    ) -> Result<(), AgentError>
    where
        S: ListeningSocket + fmt::Debug + Send,
    {
        loop {
            if let Some(incoming_message) = adapter.try_next().await? {
                log::debug!("Request: {incoming_message:?}");
                let response = match self.handle(incoming_message).await {
                    Ok(message) => message,
                    Err(e) => {
                        error!("Error handling message: {:?}", e);
                        Message::Failure
                    }
                };
                log::debug!("Response: {response:?}");

                adapter.send(response).await?;
            } else {
                // Reached EOF of the stream (client disconnected),
                // we can close the socket and exit the handler.
                return Ok(());
            }
        }
    }
}

#[async_trait]
pub trait Agent: 'static + Sync + Send + Sized {
    fn new_session(&mut self) -> impl Session;
    async fn listen<S>(mut self, mut socket: S) -> Result<(), AgentError>
    where
        S: ListeningSocket + fmt::Debug + Send,
    {
        info!("Listening; socket = {:?}", socket);
        loop {
            match socket.accept().await {
                Ok(socket) => {
                    let mut session = self.new_session();
                    tokio::spawn(async move {
                        let adapter = Framed::new(socket, MessageCodec);
                        if let Err(e) = session.handle_socket::<S>(adapter).await {
                            error!("Agent protocol error: {:?}", e);
                        }
                    });
                }
                Err(e) => {
                    error!("Failed to accept socket: {:?}", e);
                    return Err(AgentError::IO(e));
                }
            }
        }
    }
    async fn bind(mut self, listener: service_binding::Listener) -> Result<(), AgentError> {
        match listener {
            #[cfg(unix)]
            service_binding::Listener::Unix(listener) => {
                self.listen(UnixListener::from_std(listener)?).await
            }
            service_binding::Listener::Tcp(listener) => {
                self.listen(TcpListener::from_std(listener)?).await
            }
            #[cfg(windows)]
            service_binding::Listener::NamedPipe(pipe) => {
                self.listen(NamedPipeListener::new(pipe)?).await
            }
            #[cfg(not(windows))]
            service_binding::Listener::NamedPipe(_) => Err(AgentError::IO(std::io::Error::other(
                "Named pipes supported on Windows only",
            ))),
        }
    }
}

impl<T> Agent for T
where
    T: Default + Session,
{
    fn new_session(&mut self) -> impl Session {
        Self::default()
    }
}<|MERGE_RESOLUTION|>--- conflicted
+++ resolved
@@ -40,16 +40,6 @@
             return Ok(None);
         }
 
-<<<<<<< HEAD
-        //use std::io::Write;
-        //let name = uuid::Uuid::new_v4().to_string();
-        //eprintln!("Capturing request into {name}");
-        //let mut file = std::fs::File::create(&name)?;
-        //file.write_all(bytes)?;
-        //drop(file);
-
-=======
->>>>>>> e2b879ac
         let message: Message = Message::decode(&mut bytes)?;
         src.advance(size_of::<u32>() + length);
         Ok(Some(message))
